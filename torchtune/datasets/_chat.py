# Copyright (c) Meta Platforms, Inc. and affiliates.
# All rights reserved.
#
# This source code is licensed under the BSD-style license found in the
# LICENSE file in the root directory of this source tree.

from typing import Any, Callable, Dict, List, Mapping, Optional

import ast
import json
import textwrap
import numpy as np

from datasets import load_dataset
from torch.utils.data import Dataset
from torchtune.config._utils import _get_component_from_path
from torchtune.data import (
    ChatFormat,
    CROSS_ENTROPY_IGNORE_IDX,
    get_openai_messages,
    get_sharegpt_messages,
    Message,
    validate_messages,
)
from torchtune.datasets._packed import PackedDataset
from torchtune.modules.tokenizers import ModelTokenizer


class ChatDataset(Dataset):
    """
    Class that supports any custom dataset with multiturn conversations.

    The general flow from loading a sample to tokenized prompt is:
    load sample -> apply transform -> foreach turn{format into template -> tokenize}

    Use ``convert_to_messages`` to prepare your dataset into the Llama2 chat format
    and roles::

        [
            Message(
                role=<system|user|assistant>,
                content=<message>,
            ),
            ...
        ]

    This class supports multi-turn conversations. If a tokenizer sample with multiple
    turns does not fit within ``max_seq_len`` then it is truncated.

    Args:
        tokenizer (ModelTokenizer): Tokenizer used by the model that implements the ``tokenize_messages`` method.
        source (str): path string of dataset, anything supported by Hugging Face's ``load_dataset``
            (https://huggingface.co/docs/datasets/en/package_reference/loading_methods#datasets.load_dataset.path)
        convert_to_messages (Callable[[Mapping[str, Any]], List[Message]]): function that keys into the desired field in the sample
            and converts to a list of :class:`~torchtune.data.Message` that follows the Llama format with the expected keys
        chat_format (Optional[ChatFormat]): template used to format the chat. This is used to add structured text around the actual
            messages, such as the [INST] tags in Llama2 and in Mistral. The extra text will still get tokenized as normal text, not
            as special tokens. In models like Llama3 where the tokenizer adds tags as special tokens, ``chat_format`` is not needed,
            unless you want to structure messages in a particular way for inference.
        max_seq_len (int): Maximum number of tokens in the returned input and label token id lists.
        train_on_input (bool): Whether the model is trained on the prompt or not. Default is False.
        **load_dataset_kwargs (Dict[str, Any]): additional keyword arguments to pass to ``load_dataset``.
    """

    def __init__(
        self,
        *,
        tokenizer: ModelTokenizer,
        source: str,
        convert_to_messages: Callable[[Mapping[str, Any]], List[Message]],
        chat_format: Optional[ChatFormat] = None,
        max_seq_len: int,
        train_on_input: bool = False,
        **load_dataset_kwargs: Dict[str, Any],
    ) -> None:
        if chat_format is not None and not isinstance(chat_format(), ChatFormat):
            raise ValueError(
                f"chat_format must be a ChatFormat class, not {type(chat_format())}"
            )

        self._tokenizer = tokenizer
        self._data = load_dataset(source, **load_dataset_kwargs)
        self._convert_to_messages = convert_to_messages
        self.chat_format = chat_format
        self.max_seq_len = max_seq_len
        self.train_on_input = train_on_input

    def __len__(self):
        return len(self._data)

    def __getitem__(self, index: int) -> Dict[str, List[int]]:
        sample = self._data[index]
        return self._prepare_sample(sample)

<<<<<<< HEAD
    def _prepare_sample(self, sample: Mapping[str, Any]) -> Tuple[List[int], List[int]]:
        messages = self._convert_to_messages(sample)
=======
    def _prepare_sample(self, sample: Mapping[str, Any]) -> Dict[str, List[int]]:
        messages = self._convert_to_messages(sample, self.train_on_input)
>>>>>>> 5a921351
        if self.chat_format is not None:
            messages = self.chat_format.format(messages)
        validate_messages(messages)
        tokens, mask = self._tokenizer.tokenize_messages(
            messages, max_seq_len=self.max_seq_len
        )
        # Wherever mask == True, set to CROSS_ENTROPY_IGNORE_IDX. Otherwise keep as tokens
        labels = list(np.where(mask, CROSS_ENTROPY_IGNORE_IDX, tokens))
        assert len(tokens) == len(labels)

        return {"tokens": tokens, "labels": labels}


def chat_dataset(
    *,
    tokenizer: ModelTokenizer,
    source: str,
    conversation_style: str,
    chat_format: Optional[str] = None,
    max_seq_len: int,
    train_on_input: bool = False,
    packed: bool = False,
    **load_dataset_kwargs: Dict[str, Any],
) -> ChatDataset:
    """
    Build a configurable dataset with conversations. This method should be
    used to configure a custom chat dataset from the yaml config instead of
    using :class:`~torchtune.datasets.ChatDataset` directly, as it is made to be config friendly.

    Args:
        tokenizer (ModelTokenizer): Tokenizer used by the model that implements the ``tokenize_messages`` method.
        source (str): path string of dataset, anything supported by Hugging Face's ``load_dataset``
            (https://huggingface.co/docs/datasets/en/package_reference/loading_methods#datasets.load_dataset.path)
        conversation_style (str): string specifying expected style of conversations in the dataset
            for automatic conversion to the :class:`~torchtune.data.Message` structure. Supported styles are: "sharegpt", "openai"
        chat_format (Optional[str]): full import path of :class:`~torchtune.data.ChatFormat` class used to format the messages.
            See the description in :class:`~torchtune.datasets.ChatDataset` for more details. For a list of all
            possible chat formats, check out :ref:`chat_formats`. Default: None.
        max_seq_len (int): Maximum number of tokens in the returned input and label token id lists.
        train_on_input (bool): Whether the model is trained on the prompt or not. Default is False.
        packed (bool): Whether or not to pack the dataset to ``max_seq_len`` prior to training. Default is False.
        **load_dataset_kwargs (Dict[str, Any]): additional keyword arguments to pass to ``load_dataset``.

    Examples:
        >>> from torchtune.datasets import chat_dataset
        >>> dataset = chat_dataset(
        ...   tokenizer=tokenizer,
        ...   source="HuggingFaceH4/no_robots",
        ...   conversation_style="sharegpt",
        ...   chat_format="torchtune.data.ChatMLFormat",
        ...   max_seq_len=2096,
        ...   train_on_input=True
        ... )

    This can also be accomplished via the yaml config::

        dataset:
            _component_: torchtune.datasets.chat_dataset
            source: HuggingFaceH4/no_robots
            conversation_style: sharegpt
            chat_format: torchtune.data.ChatMLFormat
            max_seq_len: 2096
            train_on_input: True

    Returns:
        ChatDataset or PackedDataset: the configured :class:`~torchtune.datasets.ChatDataset`
            or :class:`~torchtune.datasets.PackedDataset` if ``packed=True``

    Raises:
        ValueError: if the conversation format is not supported
    """
    if conversation_style == "sharegpt":
        convert_to_messages = get_sharegpt_messages
    elif conversation_style == "openai":
        convert_to_messages = get_openai_messages
    else:
        raise ValueError(f"Unsupported conversation style: {conversation_style}")

    ds = ChatDataset(
        tokenizer=tokenizer,
        source=source,
        convert_to_messages=convert_to_messages,
        chat_format=_get_component_from_path(chat_format)
        if chat_format is not None
        else None,
        max_seq_len=max_seq_len,
        train_on_input=train_on_input,
        **load_dataset_kwargs,
    )
<<<<<<< HEAD

# TEMPLATE = textwrap.dedent("""
#     ## Instructions: 

#     Review the medical note below. Explain whether or not the medical notes describe the use of a particular drug:
#         - Heroin
#         - Cocaine
#         - Methamphetamine
#         - Benzodiazepine
#         - Prescription Opioids
#         - Marijuana
#         - Fentanyl
    
#     Notes: 
#     - Any mention of drug use within the entire note, you will mark that sentence as 'Drug Use: True'.
#     - If 'Drug Use: False', then do not mark any of the other substances.
#     - IDU, IVDA, IVDU are all indicative of intravenous drug use ('IVDU: True').
#     - If a patient denies a particular drug, do not mark that drug as being present in the note. 
#         - Ex: 'patient denied using heroin' then 'Heroin: False'. 
#     - If the notes mentions amphetamines within the context of illicit use, that can be marked as 'Methamphetamine: True'. 
#         - Ex: If these are amphetamine salts for treatment of ADHD then 'Methamphetamine: False'.
#     - For oxycontin or other opiates, do not highlight any that are prescribed and taken as medications. Only annotate if it is illicit use.
#         - Ex: If patient is illicitly using suboxone, then that would be marked as 'Prescription Opioids: True'.

#     Think step by step and provide explainations for your answers. 

#     Requested Format: 
    
#         - Heroin: <boolean>
#         - Cocaine: <boolean>
#         - Methamphetamine: <boolean>
#         - Benzodiazepine: <boolean>
#         - Prescription Opioids: <boolean>
#         - Marijuana: <boolean>
#         - Fentanyl: <boolean>
#         - IVDU: <boolean>
#         - Drug Use: <boolean>
    
#     ## Medical Note: 
    
#     {{medical_note}}

#     ## Explanation and Summary: 

#     Briefly explain your answer and summarize your findings in the requested format.
    
# """)

# def format_answer(label):
#     answers = {
#         "heroinUse": bool(label[0]),
#         "cocaineUse": bool(label[1]),
#         "methamphetamineUse": bool(label[2]),
#         "benzodiazepineUse": bool(label[3]),
#         "prescriptionOpioidsUse": bool(label[4]),
#         "marijuanaUse": bool(label[5]),
#         "fentanylUse": bool(label[6]),
#         "injectionDrugUse": bool(label[7]),
#         "drugUse": bool(label[8])
#     }

#     return json.dumps(answers, indent=4)

# def message_converter(sample: Mapping[str, Any], train_on_input=None) -> List[Message]:
#     input_msg = TEMPLATE.replace("{{medical_note}}", sample["text"])
#     output_msg = format_answer(np.array(ast.literal_eval(sample["label"])))

#     user_message = Message(
#         role="user",
#         content=input_msg,
#         masked=False,  # True if not training on prompt
#     )
#     assistant_message = Message(
#         role="assistant",
#         content=output_msg,
#         masked=False,
#     )
#     # A single turn conversation
#     messages = [user_message, assistant_message]

#     return messages

INPUT_TEMPLATE = textwrap.dedent("""
    ###Task Description: 
    Please carefully review the following medical note for any mentions of drug use:
    Specifically look for mentions of Heroin, Cocaine, Methamphetamine (including illicit amphetamine use, but not prescribed amphetamines for ADHD), Benzodiazepines, Prescription opioids (only if being misused or used illicitly, not if taken as prescribed), and Cannabis. 
    Also look for any mentions of injection drug use (IDU, IVDA, IVDU).
    If the patient denies using a particular drug, do not mark that drug as being present. For example, if the note says "patient denied using heroin", then set "Heroin" to false.
    If there are no mentions of any drug use whatsoever, set "General Drug Use" to false and do not mark any of the other substances as true.

    ###The medical note to evaluate:
    {{medical_note}}

    ###Desired Format:

    Heroin Use: <boolean>
    Cocaine Use: <boolean>
    Methamphetamine Use: <boolean>
    Benzodiazepine Use: <boolean>
    Prescription Opioids Misuse: <boolean>
    Cannabis Use: <boolean>
    Injection Drug Use: <boolean>
    General Drug Use: <boolean>

    ###Answer: 
""")

def format_answer(sample):
    return textwrap.dedent(f"""
        Heroin Use: {bool(sample['Heroin Use'])}
        Cocaine Use: {bool(sample['Cocaine Use'])}
        Methamphetamine Use: {bool(sample['Methamphetamine Use'])}
        Benzodiazepine Use: {bool(sample['Benzodiazepine Use'])}
        Prescription Opioids Misuse: {bool(sample['Prescription Opioids Misuse'])}
        Cannabis Use: {bool(sample['Cannabis Use'])}
        Injection Drug Use: {bool(sample['Injection Drug Use'])}
        General Drug Use: {bool(sample['General Drug Use'])}
    """)

def message_converter(sample: Mapping[str, Any], train_on_input=None) -> List[Message]:
    input_msg = INPUT_TEMPLATE.replace("{{medical_note}}", sample["text"])
    output_msg = format_answer(sample)

    # print(f"input_msg: {input_msg}")
    # print(f"output_msg: {output_msg}")

    user_message = Message(
        role="user",
        content=input_msg,
        masked=False,  # True if not training on prompt
    )
    assistant_message = Message(
        role="assistant",
        content=output_msg,
        masked=False,
    )
    # A single turn conversation
    messages = [user_message, assistant_message]

    return messages

def custom_dataset(
    *,
    tokenizer: Tokenizer,
    max_seq_len: int = 2048,  # You can expose this if you want to experiment
) -> ChatDataset:

    return ChatDataset(
        tokenizer=tokenizer,
        # For local csv files, we specify "csv" as the source, just like in
        # load_dataset
        source="csv",
        convert_to_messages=message_converter,
        # Llama3 does not need a chat format
        chat_format=None,
        max_seq_len=max_seq_len,
        # To load a local file we specify it as data_files just like in
        # load_dataset
        data_files="/data2/fabricehc/drugabuse/data/drugdetection/train.csv",
        split="train"
    )


################################
# WRITING QUALITY EXAM DATASET #
################################


WQE_INPUT_TEMPLATE = textwrap.dedent("""
    ### Here is the prompt:
    {{instruction}}

    ### Model A Response:
    {{response_A}}

    ### Model B Response:
    {{response_B}}

    ### Instructions: 
    Compare which of the two above responses is a better response to the given prompt. 
    Your answer should be chosen from the following three options:
        A: Response A is better than response B
        B: Response B is better than response A
        TIE: Responses A and B have similar quality
    Please avoid any potential bias and ensuring that the order in which the responses were presented does not affect your judgment.  

    ### Feedback:
""")

def wqe_format_answer(sample):
    answer = "TIE" if sample["winner_tie"] else "A" if sample["winner_model_a"] else "B"
    return textwrap.dedent(f"""
        Answer: {answer}
    """)
# id,model_a,model_b,prompt,response_a,response_b,winner_model_a,winner_model_b,winner_tie,entropy,domain,group

def wqe_message_converter(sample: Mapping[str, Any], train_on_input=None) -> List[Message]:
    input_msg = WQE_INPUT_TEMPLATE\
        .replace("{{instruction}}", sample["prompt"])\
        .replace("{{response_A}}", sample["response_a"])\
        .replace("{{response_B}}", sample["response_b"])
    output_msg = wqe_format_answer(sample)

    # print(f"input_msg: {input_msg}")
    # print(f"output_msg: {output_msg}")

    user_message = Message(
        role="user",
        content=input_msg,
        masked=False,  # True if not training on prompt
    )
    assistant_message = Message(
        role="assistant",
        content=output_msg,
        masked=False,
    )
    # A single turn conversation
    messages = [user_message, assistant_message]

    return messages

def custom_wqe_dataset(
    *,
    tokenizer: Tokenizer,
    max_seq_len: int = 2048,  
) -> ChatDataset:

    return ChatDataset(
        tokenizer=tokenizer,
        # For local csv files, we specify "csv" as the source, just like in
        # load_dataset
        source="csv",
        convert_to_messages=wqe_message_converter,
        # Llama3 does not need a chat format
        chat_format=None,
        max_seq_len=max_seq_len,
        # To load a local file we specify it as data_files just like in
        # load_dataset
        data_files="/data2/fabricehc/impossibility-watermark/data/WQE/train.csv",
        split="train"
=======
    return (
        PackedDataset(ds, max_seq_len=max_seq_len, padding_idx=tokenizer.pad_id)
        if packed
        else ds
>>>>>>> 5a921351
    )<|MERGE_RESOLUTION|>--- conflicted
+++ resolved
@@ -92,13 +92,8 @@
         sample = self._data[index]
         return self._prepare_sample(sample)
 
-<<<<<<< HEAD
-    def _prepare_sample(self, sample: Mapping[str, Any]) -> Tuple[List[int], List[int]]:
+    def _prepare_sample(self, sample: Mapping[str, Any]) -> Dict[str, List[int]]:
         messages = self._convert_to_messages(sample)
-=======
-    def _prepare_sample(self, sample: Mapping[str, Any]) -> Dict[str, List[int]]:
-        messages = self._convert_to_messages(sample, self.train_on_input)
->>>>>>> 5a921351
         if self.chat_format is not None:
             messages = self.chat_format.format(messages)
         validate_messages(messages)
@@ -188,7 +183,11 @@
         train_on_input=train_on_input,
         **load_dataset_kwargs,
     )
-<<<<<<< HEAD
+    return (
+        PackedDataset(ds, max_seq_len=max_seq_len, padding_idx=tokenizer.pad_id)
+        if packed
+        else ds
+    )
 
 # TEMPLATE = textwrap.dedent("""
 #     ## Instructions: 
@@ -332,7 +331,7 @@
 
 def custom_dataset(
     *,
-    tokenizer: Tokenizer,
+    tokenizer: ModelTokenizer,
     max_seq_len: int = 2048,  # You can expose this if you want to experiment
 ) -> ChatDataset:
 
@@ -412,7 +411,7 @@
 
 def custom_wqe_dataset(
     *,
-    tokenizer: Tokenizer,
+    tokenizer: ModelTokenizer,
     max_seq_len: int = 2048,  
 ) -> ChatDataset:
 
@@ -429,10 +428,4 @@
         # load_dataset
         data_files="/data2/fabricehc/impossibility-watermark/data/WQE/train.csv",
         split="train"
-=======
-    return (
-        PackedDataset(ds, max_seq_len=max_seq_len, padding_idx=tokenizer.pad_id)
-        if packed
-        else ds
->>>>>>> 5a921351
     )