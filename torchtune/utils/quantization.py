# Copyright (c) Meta Platforms, Inc. and affiliates.
# All rights reserved.
#
# This source code is licensed under the BSD-style license found in the
# LICENSE file in the root directory of this source tree.

from typing import Any, Callable, Optional

import torch
from torchao.quantization.quant_api import (
    Int4WeightOnlyGPTQQuantizer,
    Int4WeightOnlyQuantizer,
<<<<<<< HEAD
    # Int8DynActInt4WeightQuantizer,
=======
>>>>>>> 5a921351
    Quantizer,
)

from torchtune.modules.low_precision._utils import (
    _get_torchao_version,
    _is_fbcode,
    _nightly_version_ge,
)

ao_version, is_nightly = _get_torchao_version()
if _is_fbcode() or (is_nightly and _nightly_version_ge(ao_version, "2024-07-03")):
    from torchao.quantization.quant_api import quantize_ as quantize
else:
    from torchao.quantization.quant_api import quantize

# importing TORCH_VERSION_AFTER_2_3 because `Int8DynActInt4WeightQuantizer`
# is only available after 2.3 so we have to guard the pytorch versions to decide
# the list of supported quantizers
from torchao.utils import TORCH_VERSION_AFTER_2_3, TORCH_VERSION_AFTER_2_4

__all__ = [
    "Int4WeightOnlyQuantizer",
    "Int4WeightOnlyGPTQQuantizer",
    "Int8WeightOnlyQuantizer",
<<<<<<< HEAD
    # "Int8DynActInt4WeightQuantizer",
=======
>>>>>>> 5a921351
    "get_quantizer_mode",
]


class Int8WeightOnlyQuantizer(Quantizer):
    def quantize(
        self, model: torch.nn.Module, *args: Any, **kwargs: Any
    ) -> torch.nn.Module:
        return quantize(model, "int8_weight_only")


_quantizer_to_mode = {
    Int4WeightOnlyQuantizer: "4w",
    Int8WeightOnlyQuantizer: "8w",
    Int4WeightOnlyGPTQQuantizer: "4w-gptq",
<<<<<<< HEAD
    # Int8DynActInt4WeightQuantizer: "8da4w",
=======
>>>>>>> 5a921351
}
_quantizer_mode_to_disable_fake_quant = {}
_quantizer_mode_to_enable_fake_quant = {}


if TORCH_VERSION_AFTER_2_3:
    from torchao.quantization.quant_api import Int8DynActInt4WeightQuantizer

    __all__.append("Int8DynActInt4WeightQuantizer")
    _quantizer_to_mode[Int8DynActInt4WeightQuantizer] = "8da4w"


if TORCH_VERSION_AFTER_2_4:
    from torchao.quantization.prototype.qat import (
        disable_8da4w_fake_quant,
        enable_8da4w_fake_quant,
        Int8DynActInt4WeightQATQuantizer,
    )

    __all__.append("Int8DynActInt4WeightQATQuantizer")
    _quantizer_to_mode[Int8DynActInt4WeightQATQuantizer] = "8da4w-qat"
    _quantizer_mode_to_disable_fake_quant["8da4w-qat"] = disable_8da4w_fake_quant
    _quantizer_mode_to_enable_fake_quant["8da4w-qat"] = enable_8da4w_fake_quant


def get_quantizer_mode(quantizer: Optional[Callable]) -> Optional[str]:
    """Given a quantizer object, returns a string that specifies the type of quantization.

    For example, in the case of int4 weight only quantization, we'll return "4w".
    If the quantizer is not recognized as a known quantizer, we'll return None.

    Currently supported:

    - :class:`~torchao.quantization.quant_api.Int4WeightOnlyQuantizer`: "4w"
    - :class:`~torchao.quantization.quant_api.Int8WeightOnlyQuantizer`: "8w"
    - :class:`~torchao.quantization.quant_api.Int4WeightOnlyGPTQQuantizer`: "4w-gptq"
    - :class:`~torchao.quantization.quant_api.Int8DynActInt4WeightQuantizer`: "8da4w" (requires ``torch>=2.3.0``)
    - :class:`~torchao.quantization.prototype.qat.Int8DynActInt4WeightQATQuantizer`: "8da4w-qat" (requires ``torch>=2.4.0``)

    Args:
        quantizer (Optional[Callable]): A callable object that implements the `quantize` method.

    Returns:
        Optional[str]: The quantization mode.
    """
    return _quantizer_to_mode.get(type(quantizer), None)


def _get_disable_fake_quant(quantizer_mode: str) -> Callable:
    """Given a quantizer mode, return the corresponding function for disabling fake
    quantize in a model prepared by the quantizer.
    If the quantizer is not recognized as a known QAT quantizer, return None.
    """
    return _quantizer_mode_to_disable_fake_quant.get(quantizer_mode, None)


def _get_enable_fake_quant(quantizer_mode: str) -> Callable:
    """Given a quantizer mode, return the corresponding function for enabling fake
    quantize in a model prepared by the quantizer.
    If the quantizer is not recognized as a known QAT quantizer, return None.
    """
    return _quantizer_mode_to_enable_fake_quant.get(quantizer_mode, None)


# test-codev<|MERGE_RESOLUTION|>--- conflicted
+++ resolved
@@ -8,12 +8,10 @@
 
 import torch
 from torchao.quantization.quant_api import (
+    # apply_weight_only_int8_quant,
     Int4WeightOnlyGPTQQuantizer,
     Int4WeightOnlyQuantizer,
-<<<<<<< HEAD
-    # Int8DynActInt4WeightQuantizer,
-=======
->>>>>>> 5a921351
+    Int8DynActInt4WeightQuantizer,
     Quantizer,
 )
 
@@ -38,10 +36,7 @@
     "Int4WeightOnlyQuantizer",
     "Int4WeightOnlyGPTQQuantizer",
     "Int8WeightOnlyQuantizer",
-<<<<<<< HEAD
-    # "Int8DynActInt4WeightQuantizer",
-=======
->>>>>>> 5a921351
+    "Int8DynActInt4WeightQuantizer",
     "get_quantizer_mode",
 ]
 
@@ -57,33 +52,8 @@
     Int4WeightOnlyQuantizer: "4w",
     Int8WeightOnlyQuantizer: "8w",
     Int4WeightOnlyGPTQQuantizer: "4w-gptq",
-<<<<<<< HEAD
-    # Int8DynActInt4WeightQuantizer: "8da4w",
-=======
->>>>>>> 5a921351
+    Int8DynActInt4WeightQuantizer: "8da4w",
 }
-_quantizer_mode_to_disable_fake_quant = {}
-_quantizer_mode_to_enable_fake_quant = {}
-
-
-if TORCH_VERSION_AFTER_2_3:
-    from torchao.quantization.quant_api import Int8DynActInt4WeightQuantizer
-
-    __all__.append("Int8DynActInt4WeightQuantizer")
-    _quantizer_to_mode[Int8DynActInt4WeightQuantizer] = "8da4w"
-
-
-if TORCH_VERSION_AFTER_2_4:
-    from torchao.quantization.prototype.qat import (
-        disable_8da4w_fake_quant,
-        enable_8da4w_fake_quant,
-        Int8DynActInt4WeightQATQuantizer,
-    )
-
-    __all__.append("Int8DynActInt4WeightQATQuantizer")
-    _quantizer_to_mode[Int8DynActInt4WeightQATQuantizer] = "8da4w-qat"
-    _quantizer_mode_to_disable_fake_quant["8da4w-qat"] = disable_8da4w_fake_quant
-    _quantizer_mode_to_enable_fake_quant["8da4w-qat"] = enable_8da4w_fake_quant
 
 
 def get_quantizer_mode(quantizer: Optional[Callable]) -> Optional[str]:
@@ -106,23 +76,4 @@
     Returns:
         Optional[str]: The quantization mode.
     """
-    return _quantizer_to_mode.get(type(quantizer), None)
-
-
-def _get_disable_fake_quant(quantizer_mode: str) -> Callable:
-    """Given a quantizer mode, return the corresponding function for disabling fake
-    quantize in a model prepared by the quantizer.
-    If the quantizer is not recognized as a known QAT quantizer, return None.
-    """
-    return _quantizer_mode_to_disable_fake_quant.get(quantizer_mode, None)
-
-
-def _get_enable_fake_quant(quantizer_mode: str) -> Callable:
-    """Given a quantizer mode, return the corresponding function for enabling fake
-    quantize in a model prepared by the quantizer.
-    If the quantizer is not recognized as a known QAT quantizer, return None.
-    """
-    return _quantizer_mode_to_enable_fake_quant.get(quantizer_mode, None)
-
-
-# test-codev+    return _quantizer_to_mode.get(type(quantizer), None)